import numba as nb
import numba_integrators as ni
import numpy as np
# ======================================================================
@nb.njit(nb.float64[:](nb.float64, nb.float64[:]))
def _f(t, y):
    return np.array((y[1], -y[0]))

y0 = np.array((0., 1.))

args = (_f, 0.0, y0)
kwargs = dict(t_bound = 20000 * np.pi,
                atol = 1e-8,
                rtol = 1e-8)
<<<<<<< HEAD

def rk45():
=======
# ======================================================================
def RK45():
>>>>>>> fd5f169d
    solver = ni.RK45(*args, **kwargs)
    while ni.step(solver):#.step():
        ...<|MERGE_RESOLUTION|>--- conflicted
+++ resolved
@@ -3,22 +3,17 @@
 import numpy as np
 # ======================================================================
 @nb.njit(nb.float64[:](nb.float64, nb.float64[:]))
-def _f(t, y):
+def _ODE(t: float, y):
     return np.array((y[1], -y[0]))
 
 y0 = np.array((0., 1.))
 
-args = (_f, 0.0, y0)
+args = (_ODE, 0.0, y0)
 kwargs = dict(t_bound = 20000 * np.pi,
                 atol = 1e-8,
                 rtol = 1e-8)
-<<<<<<< HEAD
-
-def rk45():
-=======
 # ======================================================================
 def RK45():
->>>>>>> fd5f169d
     solver = ni.RK45(*args, **kwargs)
     while ni.step(solver):#.step():
         ...