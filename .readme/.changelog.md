--- conflicted
+++ resolved
@@ -1,12 +1,7 @@
-<<<<<<< HEAD
 # 0.1.1 2023-08-25
 
 - Initial working version
 
-
 # 0.0.3 2023-05-14
-=======
-# 0.0.3 2023-08-05
->>>>>>> 463d5d4c
 
 - Inital working state